--- conflicted
+++ resolved
@@ -20,12 +20,8 @@
 //!
 //! use libc::*;
 //!
-<<<<<<< HEAD
+//! /// Represents a layer 3 network protocol.
 //! #[derive(Debug, PartialEq)]
-=======
-//! /// Represents a layer 3 network protocol.
-//! #[derive(Clone, Debug, PartialEq)]
->>>>>>> 864406f9
 //! #[derive(EnumRepr)]
 //! #[EnumReprType = "c_int"]
 //! pub enum IpProto {
